# GoLea ![Goalie](https://cloud.githubusercontent.com/assets/6370793/22409043/e0b28596-e640-11e6-9c7d-368409b4d082.png)

GoLea provides the capability for a set of distributed processes to compete for leadership for a shared resource. It is implemented using Zookeeper for the underlying support. For a general description of leader election, see the [wikipedia page describing leader election](https://en.wikipedia.org/wiki/Leader_election).

# Terms
<table border="1">
<thead>
<tr class="header">
<th align="left"><p>Term</p></th>
<th align="left"><p>Description</p></th>
</tr>
</thead>
<tbody>
</tr>
<tr>
<td align="left"><p>Nominee</p></td>
<td align="left"><p>Nominee is a potential leader. Each client nominates itself. One will become Leader, the others will become <em>Candidates</em>.
</p></td>
<tr>
<td align="left"><p>Candidate</p></td>
<td align="left"><p>See <em>Nominee</em>.
</p></td>
</tr>
<tr>
<td align="left"><p>Client</p></td>
<td align="left"><p>Client is the customer, or client, of the Library (see below). The Client uses the Library to negotiate leadership for a given resource.
</p></td>
</tr>
<tr>
<td align="left"><p>Election Node</p></td>
<td align="left"><p>ElectionNode is the base Zookeeper node that leader candidates will place their nominations for leadership.
For the leader election examples in this package this node is called <code>/election</code>. For an actual application elections may be defined as `/election-type`. Using politics as an example, the `election-type` might be `president`. <p>An application that has the concept of a *primary* and *standby* `election-type` might be *primary*. For applications that have multiple components the *Election Node* might have 2 or more Zookeeper nodes. An example might be `/component-type/primary` where multiple application components have the concept of `primary` and `standby`.</p>
</p></td>
</tr>
<tr>
<td align="left"><p>Resource</p></td>
<td align="left"><p>Resource is the target of the leadership request. If leadership is granted the leader is free to manage the resource in whatever way is appropriate to the application without worrying that other clients are concurrently managing that resource. *Resource* is a more general name for *Election Node*.
</p></td>
</tr>
<tr>
<td align="left"><p>Follower</p></td>
<td align="left"><p>Follower is an entity that is not the leader for a Resource, but is actively monitoring the resource in the event the Leader is removed from its leadership position. If this happens, a Follower becomes a candidate for Leader which will be decided via an automatic, asynchronous, process.
</p></td>
</tr>
<tr>
<td align="left"><p>Leader</p></td>
<td align="left"><p>Leader is the entity that has exclusive ownership for a given Resource.
</p></td>
</tr>
<tr>
<td align="left"><p>Library</p></td>
<td align="left"><p>Library is this component - i.e., the Leader Election library.
</p></td>
</tr>
</tr>
<tr>
<td align="left"><p>Package</p></td>
<td align="left"><p>See Library.
</p></td>
</tr>
</tr>
<tr>
<td align="left"><p>ZK</p></td>
<td align="left"><p>Zookeeper.
</p></td>
</tr>
</tbody>
</table>

# How to use

This section provides an overview of the various phases of an election. The file `Election_test.go` is a good example of how a client is expected to use the leader election package. The integration tests (see the `integrationtest directory`) may also provide some insight into how to use the package although their intent is primarily to test the package vs. provide examples.

Leader Election (LE) clients will have to import the following packages:

    import (
    	"github.com/go-zookeeper/zk"
    	"github.com/Comcast/go-leaderelection"
    )

Leader election clients must provide a ZK connection when creating an election instance. The rationale behind this is to prevent applications that participate in multiple elections from letting the library create multiple ZK connections behind the scenes. This allows the application to optimize the use of ZK connections.

## Create a *Resource*
A *resource* is represented as a ZK node. During the design and implementation of the library an explicit decision was made to not provide the capability in the library to create election resources. This decision may be revisited in the future.

    // Create the ZK connection
    zkConn, _, err := zk.Connect([]string{zkURL}, heartBeat)
    if err != nil {
        log.Printf("Error in zk.Connect (%s): %v",
            zkURL, err)
        return nil, err
    }

    // Create the election node in ZooKeeper
    _, err = zkConn.Create(electionNode,
        []byte(""), 0, zk.WorldACL(zk.PermAll))
    if err != nil {
        log.Printf("Error creating the election node (%s): %v",
            electionNode, err)
        return nil, err
    }

    candidate, err := leaderelection.NewElection(zkConn, electionNode)



## Delete an Election

    err := leaderelection.DeleteElection(zkConn, electionNode)
or

    leaderelection.EndElection()

## Request Leadership for an Election

Leadership election is inherently an asynchronous process. For candidates that win an election the inital response is fairly rapid. Even so, leaders can still receive errors from the election that will impact their leadership of a resource. The most common example is when the underlying election instance gets disconnected from Zookeeper. In the event of errors, leaders expected to resign their leadership. This is likely a futile process if the ZooKeeper connection is lost, but it's good practice to do this for any error.

Followers of an election can wait an indeterminate amount of time to become the leader of an election. If a follower becomes a leader they will be notified. In some cases the election may end before a follower can become a leader. Like leaders, followers can receive errors from the election. Like leaders, they should resign from the election in this case.

Finally, an election can be unilaterally ended by any actor in the application. As with errors, this results in a status notification to all candidates, including the leader. Candidates are expected to resign from the election in this case as well.

Given that leadership election is an asynchronous process clients should start the election as a goroutine as shown below. All events pertaining to the status of an election are communicated via channels. So the typical pattern is for a client to monitor the election status in a `for/select` loop as shown below.

    // Each candidation should register interest in participating for an election
    candidate, err := NewElection(zkConn, "/election", "myhostname")
    ...
    // Each candidate should begin their participation in the
    // by starting a goroutine.
    go candidate.ElectLeader()
    ...

## Monitor election and candidate's role in the election
    var status Status
    var ok bool

    for {
        select {
        case status, ok = <-leaderElector.Status():
            if !ok {
                fmt.Println("\t\t\tChannel closed, election is terminated!!!")
                respCh <- ElectionResponse{false, status.CandidateID}
                leaderElector.Resign()
                wg.Done()
                return
            }
            if status.Err != nil {
                fmt.Println("Received election status error <<", status.Err, ">> for candidate <", leaderElector.candidateID, ">.")
                leaderElector.Resign()
                wg.Done()
                return
            }

            fmt.Println("Candidate received status message: <", status, ">.")
            if status.Role == Leader {
                doLeaderStuff(leaderElector, status, respCh, connFailCh, waitFor)
                wg.Done()
                return
            }
        case <-connFailCh:
            fmt.Println("\t\t\tZK connection failed for candidate <", status.CandidateID, ">, exiting")
            respCh <- ElectionResponse{false, status.CandidateID}
            leaderElector.Resign()
            wg.Done()
            return
        case <-time.After(time.Second * 100):
            fmt.Println("\t\t\tERROR!!! Timer expired, stop waiting to become leader for", status.CandidateID)
            leaderElector.Resign()
            respCh <- ElectionResponse{false, status.CandidateID}
            wg.Done()
            return
    }
}


## Resign from an Election
    candidate.Resign()
## Leadership change
See the **Monitor election and candidate's role in the election** above.
## Query status
Candidates are always notified when an election's status changes. It is up to the client to cache this status if they need to reference it between status changes.

# Prerequisites

<<<<<<< HEAD
1. `go-leaderelection` uses `github.com/go-zookeeper/zk`.
=======
1. `go-leaderelection` uses `github.com/samuel/go-zookeeper/zk`.
>>>>>>> 54d94695
1. All tests require the availability of a Zookeeper installation. `zkServer.sh` must be in the path. `Election_test.go` requires that Zookeeper be running. The integration tests control Zookeeper so Zookeeper should not be running when executing the integration tests.

Testing the package has additional prerequisites:

1. The integration tests leverage `github.com/Comcast/goint`. This package must be installed prior to executing integration tests.<|MERGE_RESOLUTION|>--- conflicted
+++ resolved
@@ -181,11 +181,8 @@
 
 # Prerequisites
 
-<<<<<<< HEAD
 1. `go-leaderelection` uses `github.com/go-zookeeper/zk`.
-=======
-1. `go-leaderelection` uses `github.com/samuel/go-zookeeper/zk`.
->>>>>>> 54d94695
+
 1. All tests require the availability of a Zookeeper installation. `zkServer.sh` must be in the path. `Election_test.go` requires that Zookeeper be running. The integration tests control Zookeeper so Zookeeper should not be running when executing the integration tests.
 
 Testing the package has additional prerequisites:
